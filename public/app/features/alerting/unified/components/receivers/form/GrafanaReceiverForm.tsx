--- conflicted
+++ resolved
@@ -69,21 +69,14 @@
       return [undefined, {}];
     }
 
-<<<<<<< HEAD
     return grafanaReceiverToFormValues(extendOnCalReceivers(existing), grafanaNotifiers);
   }, [existing, isLoadingNotifiers, grafanaNotifiers, extendOnCalReceivers, isLoadingOnCallIntegration]);
 
   const onSubmit = async (values: ReceiverFormValues<GrafanaChannelValues>) => {
-    const newReceiver = formValuesToGrafanaReceiver(values, id2original, defaultChannelValues);
+    const newReceiver = formValuesToGrafanaReceiver(values, id2original, defaultChannelValues, grafanaNotifiers);
     const receiverWithOnCall = await createOnCallIntegrations(newReceiver);
 
     const newConfig = updateConfigWithReceiver(config, receiverWithOnCall, existing?.name);
-=======
-  const onSubmit = (values: ReceiverFormValues<GrafanaChannelValues>) => {
-    const notifiers = grafanaNotifiers.result;
-
-    const newReceiver = formValuesToGrafanaReceiver(values, id2original, defaultChannelValues, notifiers ?? []);
->>>>>>> d935e6ff
     dispatch(
       updateAlertManagerConfigAction({
         newConfig: newConfig,
