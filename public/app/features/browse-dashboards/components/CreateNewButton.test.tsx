import { render as rtlRender, screen, within } from '@testing-library/react';
import userEvent from '@testing-library/user-event';
import React from 'react';
import { TestProvider } from 'test/helpers/TestProvider';

<<<<<<< HEAD
import CreateNewButton from './CreateNewButton';

function render(...[ui, options]: Parameters<typeof rtlRender>) {
  rtlRender(<TestProvider>{ui}</TestProvider>, options);
}

async function renderAndOpen(folderUID?: string) {
  render(<CreateNewButton canCreateDashboard canCreateFolder parentFolderUid={folderUID} />);
=======
import { FolderDTO } from 'app/types';

import { mockFolderDTO } from '../fixtures/folder.fixture';

import CreateNewButton from './CreateNewButton';

const mockParentFolder = mockFolderDTO();

function render(...[ui, options]: Parameters<typeof rtlRender>) {
  rtlRender(<TestProvider>{ui}</TestProvider>, options);
}

async function renderAndOpen(folder?: FolderDTO) {
  render(<CreateNewButton canCreateDashboard canCreateFolder parentFolder={folder} />);
>>>>>>> a6b524fd
  const newButton = screen.getByText('New');
  await userEvent.click(newButton);
}

describe('NewActionsButton', () => {
  it('should display the correct urls with a given parent folder', async () => {
    await renderAndOpen(mockParentFolder);

<<<<<<< HEAD
    expect(screen.getByText('New dashboard')).toHaveAttribute('href', '/dashboard/new?folderUid=123');
    expect(screen.getByText('Import')).toHaveAttribute('href', '/dashboard/import?folderUid=123');
=======
    expect(screen.getByText('New dashboard')).toHaveAttribute(
      'href',
      `/dashboard/new?folderUid=${mockParentFolder.uid}`
    );
    expect(screen.getByText('Import')).toHaveAttribute('href', `/dashboard/import?folderUid=${mockParentFolder.uid}`);
>>>>>>> a6b524fd
  });

  it('should display urls without params when there is no parent folder', async () => {
    await renderAndOpen();

    expect(screen.getByText('New dashboard')).toHaveAttribute('href', '/dashboard/new');
    expect(screen.getByText('Import')).toHaveAttribute('href', '/dashboard/import');
  });

  it('clicking the "New folder" button opens the drawer', async () => {
<<<<<<< HEAD
    const mockParentFolderTitle = 'mockParentFolderTitle';
    render(<CreateNewButton canCreateDashboard canCreateFolder parentFolderTitle={mockParentFolderTitle} />);
=======
    render(<CreateNewButton canCreateDashboard canCreateFolder parentFolder={mockParentFolder} />);
>>>>>>> a6b524fd

    const newButton = screen.getByText('New');
    await userEvent.click(newButton);
    await userEvent.click(screen.getByText('New folder'));

    const drawer = screen.getByRole('dialog', { name: 'Drawer title New folder' });
    expect(drawer).toBeInTheDocument();
    expect(within(drawer).getByRole('heading', { name: 'New folder' })).toBeInTheDocument();
<<<<<<< HEAD
    expect(within(drawer).getByText(`Location: ${mockParentFolderTitle}`)).toBeInTheDocument();
=======
    expect(within(drawer).getByText(`Location: ${mockParentFolder.title}`)).toBeInTheDocument();
>>>>>>> a6b524fd
  });

  it('should only render dashboard items when folder creation is disabled', async () => {
    render(<CreateNewButton canCreateDashboard canCreateFolder={false} />);
    const newButton = screen.getByText('New');
    await userEvent.click(newButton);

    expect(screen.getByText('New dashboard')).toBeInTheDocument();
    expect(screen.getByText('Import')).toBeInTheDocument();
    expect(screen.queryByText('New folder')).not.toBeInTheDocument();
  });

  it('should only render folder item when dashboard creation is disabled', async () => {
    render(<CreateNewButton canCreateDashboard={false} canCreateFolder />);
    const newButton = screen.getByText('New');
    await userEvent.click(newButton);

    expect(screen.queryByText('New dashboard')).not.toBeInTheDocument();
    expect(screen.queryByText('Import')).not.toBeInTheDocument();
    expect(screen.getByText('New folder')).toBeInTheDocument();
  });
});<|MERGE_RESOLUTION|>--- conflicted
+++ resolved
@@ -3,16 +3,6 @@
 import React from 'react';
 import { TestProvider } from 'test/helpers/TestProvider';
 
-<<<<<<< HEAD
-import CreateNewButton from './CreateNewButton';
-
-function render(...[ui, options]: Parameters<typeof rtlRender>) {
-  rtlRender(<TestProvider>{ui}</TestProvider>, options);
-}
-
-async function renderAndOpen(folderUID?: string) {
-  render(<CreateNewButton canCreateDashboard canCreateFolder parentFolderUid={folderUID} />);
-=======
 import { FolderDTO } from 'app/types';
 
 import { mockFolderDTO } from '../fixtures/folder.fixture';
@@ -27,7 +17,6 @@
 
 async function renderAndOpen(folder?: FolderDTO) {
   render(<CreateNewButton canCreateDashboard canCreateFolder parentFolder={folder} />);
->>>>>>> a6b524fd
   const newButton = screen.getByText('New');
   await userEvent.click(newButton);
 }
@@ -36,16 +25,11 @@
   it('should display the correct urls with a given parent folder', async () => {
     await renderAndOpen(mockParentFolder);
 
-<<<<<<< HEAD
-    expect(screen.getByText('New dashboard')).toHaveAttribute('href', '/dashboard/new?folderUid=123');
-    expect(screen.getByText('Import')).toHaveAttribute('href', '/dashboard/import?folderUid=123');
-=======
     expect(screen.getByText('New dashboard')).toHaveAttribute(
       'href',
       `/dashboard/new?folderUid=${mockParentFolder.uid}`
     );
     expect(screen.getByText('Import')).toHaveAttribute('href', `/dashboard/import?folderUid=${mockParentFolder.uid}`);
->>>>>>> a6b524fd
   });
 
   it('should display urls without params when there is no parent folder', async () => {
@@ -56,12 +40,7 @@
   });
 
   it('clicking the "New folder" button opens the drawer', async () => {
-<<<<<<< HEAD
-    const mockParentFolderTitle = 'mockParentFolderTitle';
-    render(<CreateNewButton canCreateDashboard canCreateFolder parentFolderTitle={mockParentFolderTitle} />);
-=======
     render(<CreateNewButton canCreateDashboard canCreateFolder parentFolder={mockParentFolder} />);
->>>>>>> a6b524fd
 
     const newButton = screen.getByText('New');
     await userEvent.click(newButton);
@@ -70,11 +49,7 @@
     const drawer = screen.getByRole('dialog', { name: 'Drawer title New folder' });
     expect(drawer).toBeInTheDocument();
     expect(within(drawer).getByRole('heading', { name: 'New folder' })).toBeInTheDocument();
-<<<<<<< HEAD
-    expect(within(drawer).getByText(`Location: ${mockParentFolderTitle}`)).toBeInTheDocument();
-=======
     expect(within(drawer).getByText(`Location: ${mockParentFolder.title}`)).toBeInTheDocument();
->>>>>>> a6b524fd
   });
 
   it('should only render dashboard items when folder creation is disabled', async () => {
