import { BusEventWithPayload } from '@grafana/data';

import { SceneObject, SceneObjectState, SceneObjectWithUrlSync } from './types';

export interface SceneObjectStateChangedPayload {
  prevState: SceneObjectState;
  newState: SceneObjectState;
  partialUpdate: Partial<SceneObjectState>;
  changedObject: SceneObject | SceneObjectWithUrlSync;
}

export class SceneObjectStateChangedEvent extends BusEventWithPayload<SceneObjectStateChangedPayload> {
<<<<<<< HEAD
  static type = 'scene-object-state-change';
}
export class SceneObjectActivedEvent extends BusEventWithPayload<SceneObject> {
  static type = 'scene-object-activated';
}
export class SceneObjectDeactivatedEvent extends BusEventWithPayload<SceneObject> {
  static type = 'scene-object-deactivated';
=======
  public static readonly type = 'scene-object-state-change';
>>>>>>> 89eba7a1
}<|MERGE_RESOLUTION|>--- conflicted
+++ resolved
@@ -10,15 +10,5 @@
 }
 
 export class SceneObjectStateChangedEvent extends BusEventWithPayload<SceneObjectStateChangedPayload> {
-<<<<<<< HEAD
-  static type = 'scene-object-state-change';
-}
-export class SceneObjectActivedEvent extends BusEventWithPayload<SceneObject> {
-  static type = 'scene-object-activated';
-}
-export class SceneObjectDeactivatedEvent extends BusEventWithPayload<SceneObject> {
-  static type = 'scene-object-deactivated';
-=======
   public static readonly type = 'scene-object-state-change';
->>>>>>> 89eba7a1
 }