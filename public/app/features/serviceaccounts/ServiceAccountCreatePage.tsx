--- conflicted
+++ resolved
@@ -13,15 +13,11 @@
 
 export interface Props {}
 
-<<<<<<< HEAD
-const createServiceAccount = async (sa: ServiceAccountDTO) => getBackendSrv().post('/api/serviceaccounts/', sa);
-=======
 const createServiceAccount = async (sa: ServiceAccountDTO) => {
   const result = await getBackendSrv().post('/api/serviceaccounts/', sa);
   await contextSrv.fetchUserPermissions();
   return result;
 };
->>>>>>> 5aacc7cc
 
 const updateServiceAccount = async (id: number, sa: ServiceAccountDTO) =>
   getBackendSrv().patch(`/api/serviceaccounts/${id}`, sa);
