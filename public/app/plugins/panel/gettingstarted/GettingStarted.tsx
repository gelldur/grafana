// Libraries
import React, { PureComponent } from 'react';

import { PanelProps } from '@grafana/data';
<<<<<<< HEAD
import { Button, getButtonStyles, Icon, stylesFactory } from '@grafana/ui';
import { config } from '@grafana/runtime';
import { css, cx } from 'emotion';
=======
import { Icon, IconName } from '@grafana/ui';
import { getDatasourceSrv } from 'app/features/plugins/datasource_srv';
import { backendSrv } from 'app/core/services/backend_srv';
>>>>>>> 4183921c
import { contextSrv } from 'app/core/core';
import { backendSrv } from 'app/core/services/backend_srv';
import { getDashboardSrv } from 'app/features/dashboard/services/DashboardSrv';
<<<<<<< HEAD
import { Step } from './components/Step';
import { getSteps } from './steps';
import { Help } from './components/Help';
=======

interface Step {
  title: string;
  cta?: string;
  icon: IconName;
  href: string;
  target?: string;
  note?: string;
  check: () => Promise<boolean>;
  done?: boolean;
}
>>>>>>> 4183921c

interface State {
  checksDone: boolean;
  currentStep: number;
}

export class GettingStarted extends PureComponent<PanelProps, State> {
<<<<<<< HEAD
  state = {
    checksDone: false,
    currentStep: 0,
    steps: getSteps(),
  };
=======
  stepIndex = 0;
  readonly steps: Step[];

  constructor(props: PanelProps) {
    super(props);

    this.state = {
      checksDone: false,
    };

    this.steps = [
      {
        title: 'Install Grafana',
        icon: 'check',
        href: 'http://docs.grafana.org/',
        target: '_blank',
        note: 'Review the installation docs',
        check: () => Promise.resolve(true),
      },
      {
        title: 'Create a data source',
        cta: 'Add data source',
        icon: 'database',
        href: 'datasources/new?gettingstarted',
        check: () => {
          return new Promise(resolve => {
            resolve(
              getDatasourceSrv()
                .getMetricSources()
                .filter(item => {
                  return item.meta.builtIn !== true;
                }).length > 0
            );
          });
        },
      },
      {
        title: 'Build a dashboard',
        cta: 'New dashboard',
        icon: 'apps',
        href: 'dashboard/new?gettingstarted',
        check: () => {
          return backendSrv.search({ limit: 1 }).then(result => {
            return result.length > 0;
          });
        },
      },
      {
        title: 'Invite your team',
        cta: 'Add Users',
        icon: 'users-alt',
        href: 'org/users?gettingstarted',
        check: () => {
          return backendSrv.get('/api/org/users/lookup').then((res: any) => {
            /* return res.length > 1; */
            return false;
          });
        },
      },
      {
        title: 'Install apps & plugins',
        cta: 'Explore plugin repository',
        icon: 'plug',
        href: 'https://grafana.com/plugins?utm_source=grafana_getting_started',
        check: () => {
          return backendSrv.get('/api/plugins', { embedded: 0, core: 0 }).then((plugins: any[]) => {
            return plugins.length > 0;
          });
        },
      },
    ];
  }
>>>>>>> 4183921c

  componentDidMount() {
    this.setState({
      checksDone: true,
    });
  }

  onForwardClick = () => {
    this.setState(prevState => ({
      currentStep: prevState.currentStep + 1,
    }));
  };

  onPreviousClick = () => {
    this.setState(prevState => ({
      currentStep: prevState.currentStep - 1,
    }));
  };

  dismiss = () => {
    const { id } = this.props;
    const dashboard = getDashboardSrv().getCurrent();
    const panel = dashboard.getPanelById(id);
    dashboard.removePanel(panel);
    backendSrv
      .request({
        method: 'PUT',
        url: '/api/user/helpflags/1',
        showSuccessAlert: false,
      })
      .then((res: any) => {
        contextSrv.user.helpFlags1 = res.helpFlags1;
      });
  };

  render() {
    const { checksDone, currentStep, steps } = this.state;
    if (!checksDone) {
      return <div>checking...</div>;
    }

    const styles = getStyles();
    const step = steps[currentStep];
    return (
<<<<<<< HEAD
      <div className={styles.container}>
        <div>
          {currentStep === steps.length - 1 && (
            <div className={cx(styles.backForwardButtons, styles.previous)} onClick={this.onPreviousClick}>
              <Icon size="xl" name="angle-left" />
            </div>
          )}
          <div className={styles.content}>
            <div className={styles.header}>
              <div className={styles.heading}>
                <h1>{step.heading}</h1>
                <p>{step.subheading}</p>
=======
      <div className="progress-tracker-container">
        <button className="progress-tracker-close-btn" onClick={this.dismiss}>
          <Icon name="times" />
        </button>
        <div className="progress-tracker">
          {this.steps.map((step, index) => {
            return (
              <div key={index} className={step.done ? 'progress-step completed' : 'progress-step active'}>
                <a className="progress-link" href={step.href} target={step.target} title={step.note}>
                  <span className="progress-marker">
                    <Icon name={step.icon} size="xxl" />
                  </span>
                  <span className="progress-text">{step.title}</span>
                </a>
                <a className="btn-small progress-step-cta" href={step.href} target={step.target}>
                  {step.cta}
                </a>
>>>>>>> 4183921c
              </div>
              <Help />
            </div>
            <Step step={step} />
          </div>
          {currentStep < steps.length - 1 && (
            <div className={cx(styles.backForwardButtons, styles.forward)} onClick={this.onForwardClick}>
              <Icon size="xl" name="angle-right" />
            </div>
          )}
        </div>
        <div className={styles.dismiss}>
          <Button variant="secondary" onClick={this.dismiss}>
            Remove this panel
          </Button>
        </div>
      </div>
    );
  }
}

const getStyles = stylesFactory(() => {
  const { theme } = config;
  return {
    container: css`
      display: flex;
      flex-direction: column;
      height: 100%;
      background: url(${theme.isDark
          ? 'public/img/getting_started_background_dark.png'
          : 'public/img/getting_started_background_light.png'})
        no-repeat;
      background-size: cover;
    `,
    content: css`
      margin-left: 350px;
      margin-top: 32px;
      margin-bottom: 16px;
    `,
    header: css`
      margin-bottom: 24px;
      display: flex;
      flex-direction: row;
    `,
    heading: css`
      margin-right: 200px;
      width: 40%;
    `,
    backForwardButtons: cx(
      getButtonStyles({ theme, size: 'md', variant: 'secondary' }).button,
      css`
        position: absolute;
        right: 50px;
        bottom: 150px;
        height: 50px;
        display: flex;
        width: 20px;
        height: 50px;
        align-items: center;
        justify-content: center;
      `
    ),
    previous: css`
      left: 30px;
    `,
    forward: css`
      right: 30px;
    `,
    dismiss: css`
      display: flex;
      justify-content: center;
      margin-bottom: 16px;
    `,
  };
});<|MERGE_RESOLUTION|>--- conflicted
+++ resolved
@@ -2,35 +2,15 @@
 import React, { PureComponent } from 'react';
 
 import { PanelProps } from '@grafana/data';
-<<<<<<< HEAD
 import { Button, getButtonStyles, Icon, stylesFactory } from '@grafana/ui';
 import { config } from '@grafana/runtime';
 import { css, cx } from 'emotion';
-=======
-import { Icon, IconName } from '@grafana/ui';
-import { getDatasourceSrv } from 'app/features/plugins/datasource_srv';
-import { backendSrv } from 'app/core/services/backend_srv';
->>>>>>> 4183921c
 import { contextSrv } from 'app/core/core';
 import { backendSrv } from 'app/core/services/backend_srv';
 import { getDashboardSrv } from 'app/features/dashboard/services/DashboardSrv';
-<<<<<<< HEAD
 import { Step } from './components/Step';
 import { getSteps } from './steps';
 import { Help } from './components/Help';
-=======
-
-interface Step {
-  title: string;
-  cta?: string;
-  icon: IconName;
-  href: string;
-  target?: string;
-  note?: string;
-  check: () => Promise<boolean>;
-  done?: boolean;
-}
->>>>>>> 4183921c
 
 interface State {
   checksDone: boolean;
@@ -38,86 +18,11 @@
 }
 
 export class GettingStarted extends PureComponent<PanelProps, State> {
-<<<<<<< HEAD
   state = {
     checksDone: false,
     currentStep: 0,
     steps: getSteps(),
   };
-=======
-  stepIndex = 0;
-  readonly steps: Step[];
-
-  constructor(props: PanelProps) {
-    super(props);
-
-    this.state = {
-      checksDone: false,
-    };
-
-    this.steps = [
-      {
-        title: 'Install Grafana',
-        icon: 'check',
-        href: 'http://docs.grafana.org/',
-        target: '_blank',
-        note: 'Review the installation docs',
-        check: () => Promise.resolve(true),
-      },
-      {
-        title: 'Create a data source',
-        cta: 'Add data source',
-        icon: 'database',
-        href: 'datasources/new?gettingstarted',
-        check: () => {
-          return new Promise(resolve => {
-            resolve(
-              getDatasourceSrv()
-                .getMetricSources()
-                .filter(item => {
-                  return item.meta.builtIn !== true;
-                }).length > 0
-            );
-          });
-        },
-      },
-      {
-        title: 'Build a dashboard',
-        cta: 'New dashboard',
-        icon: 'apps',
-        href: 'dashboard/new?gettingstarted',
-        check: () => {
-          return backendSrv.search({ limit: 1 }).then(result => {
-            return result.length > 0;
-          });
-        },
-      },
-      {
-        title: 'Invite your team',
-        cta: 'Add Users',
-        icon: 'users-alt',
-        href: 'org/users?gettingstarted',
-        check: () => {
-          return backendSrv.get('/api/org/users/lookup').then((res: any) => {
-            /* return res.length > 1; */
-            return false;
-          });
-        },
-      },
-      {
-        title: 'Install apps & plugins',
-        cta: 'Explore plugin repository',
-        icon: 'plug',
-        href: 'https://grafana.com/plugins?utm_source=grafana_getting_started',
-        check: () => {
-          return backendSrv.get('/api/plugins', { embedded: 0, core: 0 }).then((plugins: any[]) => {
-            return plugins.length > 0;
-          });
-        },
-      },
-    ];
-  }
->>>>>>> 4183921c
 
   componentDidMount() {
     this.setState({
@@ -162,7 +67,6 @@
     const styles = getStyles();
     const step = steps[currentStep];
     return (
-<<<<<<< HEAD
       <div className={styles.container}>
         <div>
           {currentStep === steps.length - 1 && (
@@ -175,25 +79,6 @@
               <div className={styles.heading}>
                 <h1>{step.heading}</h1>
                 <p>{step.subheading}</p>
-=======
-      <div className="progress-tracker-container">
-        <button className="progress-tracker-close-btn" onClick={this.dismiss}>
-          <Icon name="times" />
-        </button>
-        <div className="progress-tracker">
-          {this.steps.map((step, index) => {
-            return (
-              <div key={index} className={step.done ? 'progress-step completed' : 'progress-step active'}>
-                <a className="progress-link" href={step.href} target={step.target} title={step.note}>
-                  <span className="progress-marker">
-                    <Icon name={step.icon} size="xxl" />
-                  </span>
-                  <span className="progress-text">{step.title}</span>
-                </a>
-                <a className="btn-small progress-step-cta" href={step.href} target={step.target}>
-                  {step.cta}
-                </a>
->>>>>>> 4183921c
               </div>
               <Help />
             </div>
@@ -243,7 +128,7 @@
       width: 40%;
     `,
     backForwardButtons: cx(
-      getButtonStyles({ theme, size: 'md', variant: 'secondary' }).button,
+      getButtonStyles({ theme, size: 'md', variant: 'secondary', hasIcon: false, hasText: false }).button,
       css`
         position: absolute;
         right: 50px;
