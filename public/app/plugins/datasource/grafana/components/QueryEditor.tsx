import React, { PureComponent } from 'react';
import { InlineField, Select, Alert, Input, InlineFieldRow } from '@grafana/ui';
import {
  QueryEditorProps,
  SelectableValue,
  dataFrameFromJSON,
  rangeUtil,
  DataQueryRequest,
  DataFrame,
} from '@grafana/data';
import { GrafanaDatasource } from '../datasource';
import { defaultQuery, GrafanaQuery, GrafanaQueryType } from '../types';
import { config, getBackendSrv, getDataSourceSrv } from '@grafana/runtime';
<<<<<<< HEAD
=======
import { contextSrv } from 'app/core/services/context_srv';
>>>>>>> 53efc59c

type Props = QueryEditorProps<GrafanaDatasource, GrafanaQuery>;

const labelWidth = 12;

interface State {
  channels: Array<SelectableValue<string>>;
  channelFields: Record<string, Array<SelectableValue<string>>>;
  folders?: Array<SelectableValue<string>>;
}

export class QueryEditor extends PureComponent<Props, State> {
  state: State = { channels: [], channelFields: {} };

  queryTypes: Array<SelectableValue<GrafanaQueryType>> = [
    {
      label: 'Random Walk',
      value: GrafanaQueryType.RandomWalk,
      description: 'Random signal within the selected time range',
    },
    {
      label: 'Live Measurements',
      value: GrafanaQueryType.LiveMeasurements,
      description: 'Stream real-time measurements from Grafana',
    },
    {
      label: 'List public files',
      value: GrafanaQueryType.List,
      description: 'Show directory listings for public resources',
    },
  ];

  constructor(props: Props) {
    super(props);

<<<<<<< HEAD
    if (config.featureToggles.panelTitleSearch) {
=======
    if (config.featureToggles.panelTitleSearch && contextSrv.isGrafanaAdmin) {
>>>>>>> 53efc59c
      this.queryTypes.push({
        label: 'Search',
        value: GrafanaQueryType.Search,
        description: 'Search for grafana resources',
      });
    }
  }

  loadChannelInfo() {
    getBackendSrv()
      .fetch({ url: 'api/live/list' })
      .subscribe({
        next: (v: any) => {
          const channelInfo = v.data?.channels as any[];
          if (channelInfo?.length) {
            const channelFields: Record<string, Array<SelectableValue<string>>> = {};
            const channels: Array<SelectableValue<string>> = channelInfo.map((c) => {
              if (c.data) {
                const distinctFields = new Set<string>();
                const frame = dataFrameFromJSON(c.data);
                for (const f of frame.fields) {
                  distinctFields.add(f.name);
                }
                channelFields[c.channel] = Array.from(distinctFields).map((n) => ({
                  value: n,
                  label: n,
                }));
              }
              return {
                value: c.channel,
                label: c.channel + ' [' + c.minute_rate + ' msg/min]',
              };
            });

            this.setState({ channelFields, channels });
          }
        },
      });
  }

  loadFolderInfo() {
    const query: DataQueryRequest<GrafanaQuery> = {
      targets: [{ queryType: GrafanaQueryType.List, refId: 'A' }],
    } as any;

    getDataSourceSrv()
      .get('-- Grafana --')
      .then((ds) => {
        const gds = ds as GrafanaDatasource;
        gds.query(query).subscribe({
          next: (rsp) => {
            if (rsp.data.length) {
              const names = (rsp.data[0] as DataFrame).fields[0];
              const folders = names.values.toArray().map((v) => ({
                value: v,
                label: v,
              }));
              this.setState({ folders });
            }
          },
        });
      });
  }

  componentDidMount() {
    this.loadChannelInfo();
  }

  onQueryTypeChange = (sel: SelectableValue<GrafanaQueryType>) => {
    const { onChange, query, onRunQuery } = this.props;
    onChange({ ...query, queryType: sel.value! });
    onRunQuery();

    // Reload the channel list
    this.loadChannelInfo();
  };

  onChannelChange = (sel: SelectableValue<string>) => {
    const { onChange, query, onRunQuery } = this.props;
    onChange({ ...query, channel: sel?.value });
    onRunQuery();
  };

  onFieldNamesChange = (item: SelectableValue<string>) => {
    const { onChange, query, onRunQuery } = this.props;
    let fields: string[] = [];
    if (Array.isArray(item)) {
      fields = item.map((v) => v.value);
    } else if (item.value) {
      fields = [item.value];
    }

    // When adding the first field, also add time (if it exists)
    if (fields.length === 1 && !query.filter?.fields?.length && query.channel) {
      const names = this.state.channelFields[query.channel] ?? [];
      const tf = names.find((f) => f.value === 'time' || f.value === 'Time');
      if (tf && tf.value && tf.value !== fields[0]) {
        fields = [tf.value, ...fields];
      }
    }

    onChange({
      ...query,
      filter: {
        ...query.filter,
        fields,
      },
    });
    onRunQuery();
  };

  checkAndUpdateValue = (key: keyof GrafanaQuery, txt: string) => {
    const { onChange, query, onRunQuery } = this.props;
    if (key === 'buffer') {
      let buffer: number | undefined;
      if (txt) {
        try {
          buffer = rangeUtil.intervalToSeconds(txt) * 1000;
        } catch (err) {
          console.warn('ERROR', err);
        }
      }
      onChange({
        ...query,
        buffer,
      });
    } else {
      onChange({
        ...query,
        [key]: txt,
      });
    }
    onRunQuery();
  };

  handleEnterKey = (e: React.KeyboardEvent<HTMLInputElement>) => {
    if (e.key !== 'Enter') {
      return;
    }
    this.checkAndUpdateValue('buffer', (e.target as any).value);
  };

  handleBlur = (e: React.FocusEvent<HTMLInputElement>) => {
    this.checkAndUpdateValue('buffer', e.target.value);
  };

  renderMeasurementsQuery() {
    let { channel, filter, buffer } = this.props.query;
    let { channels, channelFields } = this.state;
    let currentChannel = channels.find((c) => c.value === channel);
    if (channel && !currentChannel) {
      currentChannel = {
        value: channel,
        label: channel,
        description: `Connected to ${channel}`,
      };
      channels = [currentChannel, ...channels];
    }

    const distinctFields = new Set<string>();
    const fields: Array<SelectableValue<string>> = channel ? channelFields[channel] ?? [] : [];
    // if (data && data.series?.length) {
    //   for (const frame of data.series) {
    //     for (const field of frame.fields) {
    //       if (distinctFields.has(field.name) || !field.name) {
    //         continue;
    //       }
    //       fields.push({
    //         value: field.name,
    //         label: field.name,
    //         description: `(${getFrameDisplayName(frame)} / ${field.type})`,
    //       });
    //       distinctFields.add(field.name);
    //     }
    //   }
    // }
    if (filter?.fields) {
      for (const f of filter.fields) {
        if (!distinctFields.has(f)) {
          fields.push({
            value: f,
            label: `${f} (not loaded)`,
            description: `Configured, but not found in the query results`,
          });
          distinctFields.add(f);
        }
      }
    }

    let formattedTime = '';
    if (buffer) {
      formattedTime = rangeUtil.secondsToHms(buffer / 1000);
    }

    return (
      <>
        <div className="gf-form">
          <InlineField label="Channel" grow={true} labelWidth={labelWidth}>
            <Select
              menuShouldPortal
              options={channels}
              value={currentChannel || ''}
              onChange={this.onChannelChange}
              allowCustomValue={true}
              backspaceRemovesValue={true}
              placeholder="Select measurements channel"
              isClearable={true}
              noOptionsMessage="Enter channel name"
              formatCreateLabel={(input: string) => `Connect to: ${input}`}
            />
          </InlineField>
        </div>
        {channel && (
          <div className="gf-form">
            <InlineField label="Fields" grow={true} labelWidth={labelWidth}>
              <Select
                menuShouldPortal
                options={fields}
                value={filter?.fields || []}
                onChange={this.onFieldNamesChange}
                allowCustomValue={true}
                backspaceRemovesValue={true}
                placeholder="All fields"
                isClearable={true}
                noOptionsMessage="Unable to list all fields"
                formatCreateLabel={(input: string) => `Field: ${input}`}
                isSearchable={true}
                isMulti={true}
              />
            </InlineField>
            <InlineField label="Buffer">
              <Input
                placeholder="Auto"
                width={12}
                defaultValue={formattedTime}
                onKeyDown={this.handleEnterKey}
                onBlur={this.handleBlur}
                spellCheck={false}
              />
            </InlineField>
          </div>
        )}

        <Alert title="Grafana Live - Measurements" severity="info">
          This supports real-time event streams in Grafana core. This feature is under heavy development. Expect the
          interfaces and structures to change as this becomes more production ready.
        </Alert>
      </>
    );
  }

  onFolderChanged = (sel: SelectableValue<string>) => {
    const { onChange, query, onRunQuery } = this.props;
    onChange({ ...query, path: sel?.value });
    onRunQuery();
  };

  renderListPublicFiles() {
    let { path } = this.props.query;
    let { folders } = this.state;
    if (!folders) {
      folders = [];
      this.loadFolderInfo();
    }
    const currentFolder = folders.find((f) => f.value === path);
    if (path && !currentFolder) {
      folders = [
        ...folders,
        {
          value: path,
          label: path,
        },
      ];
    }

    return (
      <InlineFieldRow>
        <InlineField label="Path" grow={true} labelWidth={labelWidth}>
          <Select
            menuShouldPortal
            options={folders}
            value={currentFolder || ''}
            onChange={this.onFolderChanged}
            allowCustomValue={true}
            backspaceRemovesValue={true}
            placeholder="Select folder"
            isClearable={true}
            formatCreateLabel={(input: string) => `Folder: ${input}`}
          />
        </InlineField>
      </InlineFieldRow>
    );
  }

  handleSearchEnterKey = (e: React.KeyboardEvent<HTMLInputElement>) => {
    if (e.key !== 'Enter') {
      return;
    }
    this.checkAndUpdateValue('query', (e.target as any).value);
  };

  handleSearchBlur = (e: React.FocusEvent<HTMLInputElement>) => {
    this.checkAndUpdateValue('query', e.target.value);
  };

  renderSearch() {
    let { query } = this.props.query;
    return (
      <InlineFieldRow>
        <InlineField label="Query" grow={true} labelWidth={labelWidth}>
          <Input
            placeholder="Everything"
            defaultValue={query ?? ''}
            onKeyDown={this.handleSearchEnterKey}
            onBlur={this.handleSearchBlur}
            spellCheck={false}
          />
        </InlineField>
      </InlineFieldRow>
    );
  }

  render() {
    const query = {
      ...defaultQuery,
      ...this.props.query,
    };

    return (
      <>
        <InlineFieldRow>
          <InlineField label="Query type" grow={true} labelWidth={labelWidth}>
            <Select
              menuShouldPortal
              options={this.queryTypes}
              value={this.queryTypes.find((v) => v.value === query.queryType) || this.queryTypes[0]}
              onChange={this.onQueryTypeChange}
            />
          </InlineField>
        </InlineFieldRow>
        {query.queryType === GrafanaQueryType.LiveMeasurements && this.renderMeasurementsQuery()}
        {query.queryType === GrafanaQueryType.List && this.renderListPublicFiles()}
        {query.queryType === GrafanaQueryType.Search && this.renderSearch()}
      </>
    );
  }
}<|MERGE_RESOLUTION|>--- conflicted
+++ resolved
@@ -11,10 +11,7 @@
 import { GrafanaDatasource } from '../datasource';
 import { defaultQuery, GrafanaQuery, GrafanaQueryType } from '../types';
 import { config, getBackendSrv, getDataSourceSrv } from '@grafana/runtime';
-<<<<<<< HEAD
-=======
 import { contextSrv } from 'app/core/services/context_srv';
->>>>>>> 53efc59c
 
 type Props = QueryEditorProps<GrafanaDatasource, GrafanaQuery>;
 
@@ -50,11 +47,7 @@
   constructor(props: Props) {
     super(props);
 
-<<<<<<< HEAD
-    if (config.featureToggles.panelTitleSearch) {
-=======
     if (config.featureToggles.panelTitleSearch && contextSrv.isGrafanaAdmin) {
->>>>>>> 53efc59c
       this.queryTypes.push({
         label: 'Search',
         value: GrafanaQueryType.Search,
