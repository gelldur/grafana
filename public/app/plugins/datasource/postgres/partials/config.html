--- conflicted
+++ resolved
@@ -151,38 +151,20 @@
         placeholder="1m"
         ng-pattern="/^\d+(ms|[Mwdhmsy])$/"
       ></input>
-<<<<<<< HEAD
-			<info-popover mode="right-absolute">
-				A lower limit for the auto group by time interval. Recommended to be set to write frequency,
-				for example <code>1m</code> if your data is written every minute.
-			</info-popover>
-		</div>
-	</div>
-	<div class="grafana-info-box alert alert-info" ng-show="ctrl.showTimescaleDBHelp">
-	<div class="alert-body">
-		<p>
-				<a href="https://github.com/timescale/timescaledb" class="pointer" target="_blank">TimescaleDB</a> is a time-series database built as a PostgreSQL extension. If enabled, Grafana will use <code>time_bucket</code> in the <code>$__timeGroup</code> macro and display TimescaleDB specific aggregate functions in the query builder.
-		</p>
-	</div>
-	</div>
-=======
       <info-popover mode="right-absolute">
         A lower limit for the auto group by time interval. Recommended to be set to write frequency,
         for example <code>1m</code> if your data is written every minute.
       </info-popover>
     </div>
   </div>
-<div class="grafana-info-box alert alert-info" ng-show="ctrl.showTimescaleDBHelp">
-  <div class="alert-body">
-    <p>
-      <a href="https://github.com/timescale/timescaledb" class="pointer" target="_blank">TimescaleDB</a> is a time-series database built as a PostgreSQL extension. If enabled, Grafana will use <code>time_bucket</code> in the <code>$__timeGroup</code> macro and display TimescaleDB specific aggregate functions in the query builder.
-    </p>
+  <div class="grafana-info-box alert alert-info" ng-show="ctrl.showTimescaleDBHelp">
+    <div class="alert-body">
+      <p>
+        <a href="https://github.com/timescale/timescaledb" class="pointer" target="_blank">TimescaleDB</a> is a time-series database built as a PostgreSQL extension. If enabled, Grafana will use <code>time_bucket</code> in the <code>$__timeGroup</code> macro and display TimescaleDB specific aggregate functions in the query builder.
+      </p>
+    </div>
   </div>
 </div>
-
->>>>>>> 6692e1c3
-</div>
-
 
 <div class="gf-form-group">
   <div class="grafana-info-box">
