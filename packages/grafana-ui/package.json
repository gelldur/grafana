{
  "author": "Grafana Labs",
  "license": "Apache-2.0",
  "name": "@grafana/ui",
  "version": "7.2.0-pre.0",
  "description": "Grafana Components Library",
  "keywords": [
    "grafana",
    "react",
    "react-component",
    "typescript"
  ],
  "repository": {
    "type": "git",
    "url": "http://github.com/grafana/grafana.git",
    "directory": "packages/grafana-ui"
  },
  "main": "src/index.ts",
  "scripts": {
    "build": "grafana-toolkit package:build --scope=ui",
    "bundle": "rollup -c rollup.config.ts",
    "clean": "rimraf ./dist ./compiled",
    "docsExtract": "mkdir -p ../../reports/docs && api-extractor run 2>&1 | tee ../../reports/docs/$(basename $(pwd)).log",
    "storybook": "start-storybook -p 9001 -c .storybook -s .storybook/static",
    "storybook:build": "build-storybook -o ./dist/storybook -c .storybook -s .storybook/static",
    "typecheck": "tsc --noEmit"
  },
  "dependencies": {
    "@emotion/core": "^10.0.27",
    "@grafana/data": "7.2.0-pre.0",
    "@grafana/e2e-selectors": "7.2.0-pre.0",
    "@grafana/slate-react": "0.22.9-grafana",
    "@grafana/tsconfig": "^1.0.0-rc1",
<<<<<<< HEAD
    "@iconscout/react-unicons": "^1.0.0",
    "@popperjs/core": "2.4.4",
=======
    "@iconscout/react-unicons": "1.1.4",
>>>>>>> 1e2f3ca5
    "@torkelo/react-select": "3.0.8",
    "@types/react-beautiful-dnd": "12.1.2",
    "@types/react-color": "3.0.1",
    "@types/react-select": "3.0.8",
    "@types/react-table": "7.0.12",
    "@types/slate": "0.47.1",
    "@types/slate-react": "0.22.5",
    "bizcharts": "^3.5.8",
    "classnames": "2.2.6",
    "d3": "5.15.0",
    "debounce-promise": "3.1.2",
    "emotion": "10.0.27",
    "immutable": "3.8.2",
    "jquery": "3.5.1",
    "lodash": "4.17.19",
    "moment": "2.24.0",
    "monaco-editor": "0.20.0",
    "papaparse": "5.3.0",
    "rc-cascader": "1.0.1",
    "rc-drawer": "3.1.3",
    "rc-slider": "9.3.1",
    "rc-time-picker": "^3.7.3",
    "react": "16.12.0",
    "react-beautiful-dnd": "13.0.0",
    "react-calendar": "2.19.2",
    "react-color": "2.18.0",
    "react-custom-scrollbars": "4.2.1",
    "react-dom": "16.12.0",
    "react-highlight-words": "0.16.0",
    "react-hook-form": "5.1.3",
    "react-monaco-editor": "0.36.0",
    "react-popper": "2.2.3",
    "react-storybook-addon-props-combinations": "1.1.0",
    "react-table": "7.0.0",
    "react-transition-group": "4.3.0",
    "slate": "0.47.8",
    "tinycolor2": "1.4.1",
    "downshift": "6.0.3"
  },
  "devDependencies": {
    "@rollup/plugin-commonjs": "11.0.2",
    "@rollup/plugin-image": "2.0.4",
    "@rollup/plugin-node-resolve": "7.1.1",
    "@storybook/addon-actions": "5.3.21",
    "@storybook/addon-docs": "5.3.21",
    "@storybook/addon-info": "5.3.21",
    "@storybook/addon-knobs": "5.3.21",
    "@storybook/addon-storysource": "5.3.21",
    "@storybook/react": "5.3.21",
    "@storybook/theming": "5.3.21",
    "@types/classnames": "2.2.7",
    "@types/common-tags": "^1.8.0",
    "@types/d3": "5.7.2",
    "@types/debounce-promise": "3.1.2",
    "@types/jest": "23.3.14",
    "@types/jquery": "3.3.38",
    "@types/lodash": "4.14.123",
    "@types/node": "10.14.1",
    "@types/papaparse": "5.2.0",
    "@types/rc-slider": "8.6.5",
    "@types/react": "16.8.16",
    "@types/react-custom-scrollbars": "4.0.5",
    "@types/react-test-renderer": "16.9.2",
    "@types/react-transition-group": "4.2.4",
    "@types/rollup-plugin-visualizer": "2.6.0",
    "@types/tinycolor2": "1.4.1",
    "common-tags": "^1.8.0",
    "pretty-format": "25.1.0",
    "react-docgen-typescript-loader": "3.7.1",
    "react-test-renderer": "16.13.1",
    "rollup": "2.0.6",
    "rollup-plugin-sourcemaps": "0.5.0",
    "rollup-plugin-terser": "5.3.0",
    "rollup-plugin-typescript2": "0.26.0",
    "rollup-plugin-visualizer": "3.3.1",
    "storybook-dark-mode": "0.6.1",
    "ts-loader": "6.2.1",
    "typescript": "3.9.3"
  },
  "types": "src/index.ts"
}<|MERGE_RESOLUTION|>--- conflicted
+++ resolved
@@ -31,12 +31,8 @@
     "@grafana/e2e-selectors": "7.2.0-pre.0",
     "@grafana/slate-react": "0.22.9-grafana",
     "@grafana/tsconfig": "^1.0.0-rc1",
-<<<<<<< HEAD
-    "@iconscout/react-unicons": "^1.0.0",
+    "@iconscout/react-unicons": "1.1.4",
     "@popperjs/core": "2.4.4",
-=======
-    "@iconscout/react-unicons": "1.1.4",
->>>>>>> 1e2f3ca5
     "@torkelo/react-select": "3.0.8",
     "@types/react-beautiful-dnd": "12.1.2",
     "@types/react-color": "3.0.1",
