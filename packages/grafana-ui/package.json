--- conflicted
+++ resolved
@@ -109,13 +109,8 @@
     "slate-plain-serializer": "0.7.13",
     "slate-react": "0.22.10",
     "tinycolor2": "1.6.0",
-<<<<<<< HEAD
-    "tslib": "2.5.0",
+    "tslib": "2.6.0",
     "uplot": "leeoniya/uPlot#18c27e6f6f90930091c4184431c243fe6b61cea6",
-=======
-    "tslib": "2.6.0",
-    "uplot": "1.6.24",
->>>>>>> 46c5e541
     "uuid": "9.0.0"
   },
   "devDependencies": {
