--- conflicted
+++ resolved
@@ -109,12 +109,8 @@
   alertingLokiRangeToInstant?: boolean;
   elasticToggleableFilters?: boolean;
   vizAndWidgetSplit?: boolean;
-<<<<<<< HEAD
-  angularDeprecationUI?: boolean;
-=======
   prometheusIncrementalQueryInstrumentation?: boolean;
   logsExploreTableVisualisation?: boolean;
   awsDatasourcesTempCredentials?: boolean;
   transformationsRedesign?: boolean;
->>>>>>> 4e57726e
 }