--- conflicted
+++ resolved
@@ -117,9 +117,5 @@
   permissionsFilterRemoveSubquery?: boolean;
   prometheusConfigOverhaulAuth?: boolean;
   configurableSchedulerTick?: boolean;
-<<<<<<< HEAD
-  angularDeprecationUI?: boolean;
-=======
   influxdbSqlSupport?: boolean;
->>>>>>> 2ef334de
 }