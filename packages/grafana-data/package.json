--- conflicted
+++ resolved
@@ -74,15 +74,9 @@
     "@types/history": "4.7.11",
     "@types/jest": "29.2.3",
     "@types/jquery": "3.5.16",
-<<<<<<< HEAD
     "@types/lodash": "4.14.195",
-    "@types/marked": "4.0.8",
+    "@types/marked": "5.0.1",
     "@types/node": "18.16.19",
-=======
-    "@types/lodash": "4.14.191",
-    "@types/marked": "5.0.1",
-    "@types/node": "18.16.16",
->>>>>>> e04a6fb0
     "@types/papaparse": "5.3.7",
     "@types/react": "18.2.15",
     "@types/react-dom": "18.2.7",
