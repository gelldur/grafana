package ossaccesscontrol

import (
	"context"
	"errors"

	"github.com/grafana/grafana/pkg/infra/log"
	"github.com/grafana/grafana/pkg/infra/metrics"
	"github.com/grafana/grafana/pkg/infra/usagestats"
	"github.com/grafana/grafana/pkg/models"
	"github.com/grafana/grafana/pkg/services/accesscontrol"
	"github.com/grafana/grafana/pkg/setting"
	"github.com/prometheus/client_golang/prometheus"
)

func ProvideService(cfg *setting.Cfg, usageStats usagestats.Service) *OSSAccessControlService {
	s := &OSSAccessControlService{
		Cfg:           cfg,
		UsageStats:    usageStats,
		Log:           log.New("accesscontrol"),
		scopeResolver: accesscontrol.NewScopeResolver(),
	}
	s.registerUsageMetrics()
	return s
}

// OSSAccessControlService is the service implementing role based access control.
type OSSAccessControlService struct {
	Cfg           *setting.Cfg
	UsageStats    usagestats.Service
	Log           log.Logger
	registrations accesscontrol.RegistrationList
	scopeResolver accesscontrol.ScopeResolver
}

func (ac *OSSAccessControlService) IsDisabled() bool {
	if ac.Cfg == nil {
		return true
	}

	_, exists := ac.Cfg.FeatureToggles["accesscontrol"]
	return !exists
}

func (ac *OSSAccessControlService) registerUsageMetrics() {
	ac.UsageStats.RegisterMetricsFunc(func() (map[string]interface{}, error) {
		return map[string]interface{}{
			"stats.oss.accesscontrol.enabled.count": ac.getUsageMetrics(),
		}, nil
	})
}

func (ac *OSSAccessControlService) getUsageMetrics() interface{} {
	if ac.IsDisabled() {
		return 0
	}

	return 1
}

// Evaluate evaluates access to the given resources
func (ac *OSSAccessControlService) Evaluate(ctx context.Context, user *models.SignedInUser, evaluator accesscontrol.Evaluator) (bool, error) {
	timer := prometheus.NewTimer(metrics.MAccessEvaluationsSummary)
	defer timer.ObserveDuration()
	metrics.MAccessEvaluationCount.Inc()

	permissions, err := ac.GetUserPermissions(ctx, user)
	if err != nil {
		return false, err
	}

	return evaluator.Evaluate(accesscontrol.GroupScopesByAction(permissions))
}

// GetUserRoles returns user permissions based on built-in roles
func (ac *OSSAccessControlService) GetUserRoles(ctx context.Context, user *models.SignedInUser) ([]*accesscontrol.RoleDTO, error) {
	return nil, errors.New("unsupported function") //OSS users will continue to use builtin roles via GetUserPermissions
}

// CloneUserToServiceAccount creates a service account with permissions based on a user
func (ac *OSSAccessControlService) CloneUserToServiceAccount(ctx context.Context, user *models.SignedInUser) (*models.User, error) {
	return nil, errors.New("clone user not implemented yet in service accounts") //Please switch on Enterprise to test this
}

// Link creates a service account with permissions based on a user
func (ac *OSSAccessControlService) LinkAPIKeyToServiceAccount(context.Context, *models.ApiKey, *models.User) error {
	return errors.New("link SA not implemented yet in service accounts") //Please switch on Enterprise to test this
}

<<<<<<< HEAD
// DeleleServiceAccount deletes a service account and its associated api-keys
func (ac *OSSAccessControlService) DeleteServiceAccount(ctx context.Context, serviceAccountId int64) error {
	return errors.New("delete not implemented yet in service accounts") //Please switch on Enterprise to test this
}

=======
>>>>>>> fcd1e6f2
// GetUserPermissions returns user permissions based on built-in roles
func (ac *OSSAccessControlService) GetUserPermissions(ctx context.Context, user *models.SignedInUser) ([]*accesscontrol.Permission, error) {
	timer := prometheus.NewTimer(metrics.MAccessPermissionsSummary)
	defer timer.ObserveDuration()

	builtinRoles := ac.GetUserBuiltInRoles(user)
	permissions := make([]*accesscontrol.Permission, 0)
	for _, builtin := range builtinRoles {
		if roleNames, ok := accesscontrol.FixedRoleGrants[builtin]; ok {
			for _, name := range roleNames {
				role, exists := accesscontrol.FixedRoles[name]
				if !exists {
					continue
				}
				for _, p := range role.Permissions {
					// if the permission has a keyword in its scope it will be resolved
					permission, err := ac.scopeResolver.ResolveKeyword(user, p)
					if err != nil {
						return nil, err
					}
					permissions = append(permissions, permission)
				}
			}
		}
	}

	return permissions, nil
}

func (ac *OSSAccessControlService) GetUserBuiltInRoles(user *models.SignedInUser) []string {
	roles := []string{string(user.OrgRole)}
	for _, role := range user.OrgRole.Children() {
		roles = append(roles, string(role))
	}
	if user.IsGrafanaAdmin {
		roles = append(roles, accesscontrol.RoleGrafanaAdmin)
	}

	return roles
}

func (ac *OSSAccessControlService) saveFixedRole(role accesscontrol.RoleDTO) {
	if storedRole, ok := accesscontrol.FixedRoles[role.Name]; ok {
		// If a package wants to override another package's role, the version
		// needs to be increased. Hence, we don't overwrite a role with a
		// greater version.
		if storedRole.Version >= role.Version {
			log.Debugf("role %v has already been stored in a greater version, skipping registration", role.Name)
			return
		}
	}
	// Save role
	accesscontrol.FixedRoles[role.Name] = role
}

func (ac *OSSAccessControlService) assignFixedRole(role accesscontrol.RoleDTO, builtInRoles []string) {
	for _, builtInRole := range builtInRoles {
		// Only record new assignments
		alreadyAssigned := false
		assignments, ok := accesscontrol.FixedRoleGrants[builtInRole]
		if ok {
			for _, assignedRole := range assignments {
				if assignedRole == role.Name {
					log.Debugf("role %v has already been assigned to %v", role.Name, builtInRole)
					alreadyAssigned = true
				}
			}
		}
		if !alreadyAssigned {
			assignments = append(assignments, role.Name)
			accesscontrol.FixedRoleGrants[builtInRole] = assignments
		}
	}
}

// RegisterFixedRoles registers all declared roles in RAM
func (ac *OSSAccessControlService) RegisterFixedRoles() error {
	// If accesscontrol is disabled no need to register roles
	if ac.IsDisabled() {
		return nil
	}
	var err error
	ac.registrations.Range(func(registration accesscontrol.RoleRegistration) bool {
		ac.registerFixedRole(registration.Role, registration.Grants)
		return true
	})
	return err
}

// RegisterFixedRole saves a fixed role and assigns it to built-in roles
func (ac *OSSAccessControlService) registerFixedRole(role accesscontrol.RoleDTO, builtInRoles []string) {
	ac.saveFixedRole(role)
	ac.assignFixedRole(role, builtInRoles)
}

// DeclareFixedRoles allow the caller to declare, to the service, fixed roles and their assignments
// to organization roles ("Viewer", "Editor", "Admin") or "Grafana Admin"
func (ac *OSSAccessControlService) DeclareFixedRoles(registrations ...accesscontrol.RoleRegistration) error {
	// If accesscontrol is disabled no need to register roles
	if ac.IsDisabled() {
		return nil
	}

	for _, r := range registrations {
		err := accesscontrol.ValidateFixedRole(r.Role)
		if err != nil {
			return err
		}

		err = accesscontrol.ValidateBuiltInRoles(r.Grants)
		if err != nil {
			return err
		}

		ac.registrations.Append(r)
	}

	return nil
}<|MERGE_RESOLUTION|>--- conflicted
+++ resolved
@@ -87,14 +87,11 @@
 	return errors.New("link SA not implemented yet in service accounts") //Please switch on Enterprise to test this
 }
 
-<<<<<<< HEAD
 // DeleleServiceAccount deletes a service account and its associated api-keys
 func (ac *OSSAccessControlService) DeleteServiceAccount(ctx context.Context, serviceAccountId int64) error {
 	return errors.New("delete not implemented yet in service accounts") //Please switch on Enterprise to test this
 }
 
-=======
->>>>>>> fcd1e6f2
 // GetUserPermissions returns user permissions based on built-in roles
 func (ac *OSSAccessControlService) GetUserPermissions(ctx context.Context, user *models.SignedInUser) ([]*accesscontrol.Permission, error) {
 	timer := prometheus.NewTimer(metrics.MAccessPermissionsSummary)
