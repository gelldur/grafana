// NOTE: This file was auto generated.  DO NOT EDIT DIRECTLY!
// To change feature flags, edit:
//  pkg/services/featuremgmt/registry.go
// Then run tests in:
//  pkg/services/featuremgmt/toggles_gen_test.go

package featuremgmt

const (
	// FlagTrimDefaults
	// Use cue schema to remove values that will be applied automatically
	FlagTrimDefaults = "trimDefaults"

	// FlagDisableEnvelopeEncryption
	// Disable envelope encryption (emergency only)
	FlagDisableEnvelopeEncryption = "disableEnvelopeEncryption"

	// FlagLiveServiceWebWorker
	// This will use a webworker thread to processes events rather than the main thread
	FlagLiveServiceWebWorker = "live-service-web-worker"

	// FlagQueryOverLive
	// Use Grafana Live WebSocket to execute backend queries
	FlagQueryOverLive = "queryOverLive"

	// FlagPanelTitleSearch
	// Search for dashboards using panel title
	FlagPanelTitleSearch = "panelTitleSearch"

	// FlagPublicDashboards
	// Enables public access to dashboards
	FlagPublicDashboards = "publicDashboards"

	// FlagPublicDashboardsEmailSharing
	// Enables public dashboard sharing to be restricted to only allowed emails
	FlagPublicDashboardsEmailSharing = "publicDashboardsEmailSharing"

	// FlagLokiExperimentalStreaming
	// Support new streaming approach for loki (prototype, needs special loki build)
	FlagLokiExperimentalStreaming = "lokiExperimentalStreaming"

	// FlagFeatureHighlights
	// Highlight Grafana Enterprise features
	FlagFeatureHighlights = "featureHighlights"

	// FlagMigrationLocking
	// Lock database during migrations
	FlagMigrationLocking = "migrationLocking"

	// FlagStorage
	// Configurable storage for dashboards, datasources, and resources
	FlagStorage = "storage"

	// FlagCorrelations
	// Correlations page
	FlagCorrelations = "correlations"

	// FlagDatasourceQueryMultiStatus
	// Introduce HTTP 207 Multi Status for api/ds/query
	FlagDatasourceQueryMultiStatus = "datasourceQueryMultiStatus"

	// FlagTraceToMetrics
	// Enable trace to metrics links
	FlagTraceToMetrics = "traceToMetrics"

	// FlagNewDBLibrary
	// Use jmoiron/sqlx rather than xorm for a few backend services
	FlagNewDBLibrary = "newDBLibrary"

	// FlagValidateDashboardsOnSave
	// Validate dashboard JSON POSTed to api/dashboards/db
	FlagValidateDashboardsOnSave = "validateDashboardsOnSave"

	// FlagAutoMigrateOldPanels
	// Migrate old angular panels to supported versions (graph, table-old, worldmap, etc)
	FlagAutoMigrateOldPanels = "autoMigrateOldPanels"

	// FlagDisableAngular
	// Dynamic flag to disable angular at runtime. The preferred method is to set `angular_support_enabled` to `false` in the [security] settings, which allows you to change the state at runtime.
	FlagDisableAngular = "disableAngular"

	// FlagPrometheusWideSeries
	// Enable wide series responses in the Prometheus datasource
	FlagPrometheusWideSeries = "prometheusWideSeries"

	// FlagCanvasPanelNesting
	// Allow elements nesting
	FlagCanvasPanelNesting = "canvasPanelNesting"

	// FlagScenes
	// Experimental framework to build interactive dashboards
	FlagScenes = "scenes"

	// FlagDisableSecretsCompatibility
	// Disable duplicated secret storage in legacy tables
	FlagDisableSecretsCompatibility = "disableSecretsCompatibility"

	// FlagLogRequestsInstrumentedAsUnknown
	// Logs the path for requests that are instrumented as unknown
	FlagLogRequestsInstrumentedAsUnknown = "logRequestsInstrumentedAsUnknown"

	// FlagDataConnectionsConsole
	// Enables a new top-level page called Connections. This page is an experiment that provides a better experience when you install and configure data sources and other plugins.
	FlagDataConnectionsConsole = "dataConnectionsConsole"

	// FlagTopnav
	// Enables new top navigation and page layouts
	FlagTopnav = "topnav"

	// FlagGrpcServer
	// Run the GRPC server
	FlagGrpcServer = "grpcServer"

	// FlagEntityStore
	// SQL-based entity store (requires storage flag also)
	FlagEntityStore = "entityStore"

	// FlagCloudWatchCrossAccountQuerying
	// Enables cross-account querying in CloudWatch datasources
	FlagCloudWatchCrossAccountQuerying = "cloudWatchCrossAccountQuerying"

	// FlagRedshiftAsyncQueryDataSupport
	// Enable async query data support for Redshift
	FlagRedshiftAsyncQueryDataSupport = "redshiftAsyncQueryDataSupport"

	// FlagAthenaAsyncQueryDataSupport
	// Enable async query data support for Athena
	FlagAthenaAsyncQueryDataSupport = "athenaAsyncQueryDataSupport"

	// FlagNewPanelChromeUI
	// Show updated look and feel of grafana-ui PanelChrome: panel header, icons, and menu
	FlagNewPanelChromeUI = "newPanelChromeUI"

	// FlagShowDashboardValidationWarnings
	// Show warnings when dashboards do not validate against the schema
	FlagShowDashboardValidationWarnings = "showDashboardValidationWarnings"

	// FlagMysqlAnsiQuotes
	// Use double quotes to escape keyword in a MySQL query
	FlagMysqlAnsiQuotes = "mysqlAnsiQuotes"

	// FlagAccessControlOnCall
	// Access control primitives for OnCall
	FlagAccessControlOnCall = "accessControlOnCall"

	// FlagNestedFolders
	// Enable folder nesting
	FlagNestedFolders = "nestedFolders"

	// FlagNestedFolderPicker
	// Enables the new folder picker to work with nested folders. Requires the folderPicker feature flag
	FlagNestedFolderPicker = "nestedFolderPicker"

	// FlagAccessTokenExpirationCheck
	// Enable OAuth access_token expiration check and token refresh using the refresh_token
	FlagAccessTokenExpirationCheck = "accessTokenExpirationCheck"

	// FlagEmptyDashboardPage
	// Enable the redesigned user interface of a dashboard page that includes no panels
	FlagEmptyDashboardPage = "emptyDashboardPage"

	// FlagDisablePrometheusExemplarSampling
	// Disable Prometheus exemplar sampling
	FlagDisablePrometheusExemplarSampling = "disablePrometheusExemplarSampling"

	// FlagAlertingBacktesting
	// Rule backtesting API for alerting
	FlagAlertingBacktesting = "alertingBacktesting"

	// FlagEditPanelCSVDragAndDrop
	// Enables drag and drop for CSV and Excel files
	FlagEditPanelCSVDragAndDrop = "editPanelCSVDragAndDrop"

	// FlagAlertingNoNormalState
	// Stop maintaining state of alerts that are not firing
	FlagAlertingNoNormalState = "alertingNoNormalState"

	// FlagLogsContextDatasourceUi
	// Allow datasource to provide custom UI for context view
	FlagLogsContextDatasourceUi = "logsContextDatasourceUi"

	// FlagLokiQuerySplitting
	// Split large interval queries into subqueries with smaller time intervals
	FlagLokiQuerySplitting = "lokiQuerySplitting"

	// FlagLokiQuerySplittingConfig
	// Give users the option to configure split durations for Loki queries
	FlagLokiQuerySplittingConfig = "lokiQuerySplittingConfig"

	// FlagIndividualCookiePreferences
	// Support overriding cookie preferences per user
	FlagIndividualCookiePreferences = "individualCookiePreferences"

	// FlagOnlyExternalOrgRoleSync
	// Prohibits a user from changing organization roles synced with external auth providers
	FlagOnlyExternalOrgRoleSync = "onlyExternalOrgRoleSync"

	// FlagPrometheusMetricEncyclopedia
	// Adds the metrics explorer component to the Prometheus query builder as an option in metric select
	FlagPrometheusMetricEncyclopedia = "prometheusMetricEncyclopedia"

	// FlagTimeSeriesTable
	// Enable time series table transformer &amp; sparkline cell type
	FlagTimeSeriesTable = "timeSeriesTable"

	// FlagPrometheusResourceBrowserCache
	// Displays browser caching options in Prometheus data source configuration
	FlagPrometheusResourceBrowserCache = "prometheusResourceBrowserCache"

	// FlagInfluxdbBackendMigration
	// Query InfluxDB InfluxQL without the proxy
	FlagInfluxdbBackendMigration = "influxdbBackendMigration"

	// FlagClientTokenRotation
	// Replaces the current in-request token rotation so that the client initiates the rotation
	FlagClientTokenRotation = "clientTokenRotation"

	// FlagPrometheusDataplane
	// Changes responses to from Prometheus to be compliant with the dataplane specification. In particular it sets the numeric Field.Name from &#39;Value&#39; to the value of the `__name__` label when present.
	FlagPrometheusDataplane = "prometheusDataplane"

	// FlagLokiMetricDataplane
	// Changes metric responses from Loki to be compliant with the dataplane specification.
	FlagLokiMetricDataplane = "lokiMetricDataplane"

	// FlagLokiLogsDataplane
	// Changes logs responses from Loki to be compliant with the dataplane specification.
	FlagLokiLogsDataplane = "lokiLogsDataplane"

	// FlagDataplaneFrontendFallback
	// Support dataplane contract field name change for transformations and field name matchers where the name is different
	FlagDataplaneFrontendFallback = "dataplaneFrontendFallback"

	// FlagDisableSSEDataplane
	// Disables dataplane specific processing in server side expressions.
	FlagDisableSSEDataplane = "disableSSEDataplane"

	// FlagAlertStateHistoryLokiSecondary
	// Enable Grafana to write alert state history to an external Loki instance in addition to Grafana annotations.
	FlagAlertStateHistoryLokiSecondary = "alertStateHistoryLokiSecondary"

	// FlagAlertingNotificationsPoliciesMatchingInstances
	// Enables the preview of matching instances for notification policies
	FlagAlertingNotificationsPoliciesMatchingInstances = "alertingNotificationsPoliciesMatchingInstances"

	// FlagAlertStateHistoryLokiPrimary
	// Enable a remote Loki instance as the primary source for state history reads.
	FlagAlertStateHistoryLokiPrimary = "alertStateHistoryLokiPrimary"

	// FlagAlertStateHistoryLokiOnly
	// Disable Grafana alerts from emitting annotations when a remote Loki instance is available.
	FlagAlertStateHistoryLokiOnly = "alertStateHistoryLokiOnly"

	// FlagUnifiedRequestLog
	// Writes error logs to the request logger
	FlagUnifiedRequestLog = "unifiedRequestLog"

	// FlagRenderAuthJWT
	// Uses JWT-based auth for rendering instead of relying on remote cache
	FlagRenderAuthJWT = "renderAuthJWT"

	// FlagPyroscopeFlameGraph
	// Changes flame graph to pyroscope one
	FlagPyroscopeFlameGraph = "pyroscopeFlameGraph"

	// FlagExternalServiceAuth
	// Starts an OAuth2 authentication provider for external services
	FlagExternalServiceAuth = "externalServiceAuth"

	// FlagRefactorVariablesTimeRange
	// Refactor time range variables flow to reduce number of API calls made when query variables are chained
	FlagRefactorVariablesTimeRange = "refactorVariablesTimeRange"

	// FlagUseCachingService
	// When turned on, the new query and resource caching implementation using a wire service inject will be used in place of the previous middleware implementation
	FlagUseCachingService = "useCachingService"

	// FlagEnableElasticsearchBackendQuerying
	// Enable the processing of queries and responses in the Elasticsearch data source through backend
	FlagEnableElasticsearchBackendQuerying = "enableElasticsearchBackendQuerying"

	// FlagAdvancedDataSourcePicker
	// Enable a new data source picker with contextual information, recently used order and advanced mode
	FlagAdvancedDataSourcePicker = "advancedDataSourcePicker"

	// FlagFaroDatasourceSelector
	// Enable the data source selector within the Frontend Apps section of the Frontend Observability
	FlagFaroDatasourceSelector = "faroDatasourceSelector"

	// FlagEnableDatagridEditing
	// Enables the edit functionality in the datagrid panel
	FlagEnableDatagridEditing = "enableDatagridEditing"

	// FlagDataSourcePageHeader
	// Apply new pageHeader UI in data source edit page
	FlagDataSourcePageHeader = "dataSourcePageHeader"

	// FlagExtraThemes
	// Enables extra themes
	FlagExtraThemes = "extraThemes"

	// FlagLokiPredefinedOperations
	// Adds predefined query operations to Loki query editor
	FlagLokiPredefinedOperations = "lokiPredefinedOperations"

	// FlagPluginsFrontendSandbox
	// Enables the plugins frontend sandbox
	FlagPluginsFrontendSandbox = "pluginsFrontendSandbox"

	// FlagDashboardEmbed
	// Allow embedding dashboard for external use in Code editors
	FlagDashboardEmbed = "dashboardEmbed"

	// FlagFrontendSandboxMonitorOnly
	// Enables monitor only in the plugin frontend sandbox (if enabled)
	FlagFrontendSandboxMonitorOnly = "frontendSandboxMonitorOnly"

	// FlagSqlDatasourceDatabaseSelection
	// Enables previous SQL data source dataset dropdown behavior
	FlagSqlDatasourceDatabaseSelection = "sqlDatasourceDatabaseSelection"

	// FlagLokiFormatQuery
	// Enables the ability to format Loki queries
	FlagLokiFormatQuery = "lokiFormatQuery"

	// FlagCloudWatchLogsMonacoEditor
	// Enables the Monaco editor for CloudWatch Logs queries
	FlagCloudWatchLogsMonacoEditor = "cloudWatchLogsMonacoEditor"

	// FlagExploreScrollableLogsContainer
	// Improves the scrolling behavior of logs in Explore
	FlagExploreScrollableLogsContainer = "exploreScrollableLogsContainer"

	// FlagRecordedQueriesMulti
	// Enables writing multiple items from a single query within Recorded Queries
	FlagRecordedQueriesMulti = "recordedQueriesMulti"

	// FlagPluginsDynamicAngularDetectionPatterns
	// Enables fetching Angular detection patterns for plugins from GCOM and fallback to hardcoded ones
	FlagPluginsDynamicAngularDetectionPatterns = "pluginsDynamicAngularDetectionPatterns"

	// FlagAlertingLokiRangeToInstant
	// Rewrites eligible loki range queries to instant queries
	FlagAlertingLokiRangeToInstant = "alertingLokiRangeToInstant"

	// FlagElasticToggleableFilters
	// Enable support to toggle filters off from the query through the Logs Details component
	FlagElasticToggleableFilters = "elasticToggleableFilters"

	// FlagVizAndWidgetSplit
	// Split panels between vizualizations and widgets
	FlagVizAndWidgetSplit = "vizAndWidgetSplit"

	// FlagPrometheusIncrementalQueryInstrumentation
	// Adds RudderStack events to incremental queries
	FlagPrometheusIncrementalQueryInstrumentation = "prometheusIncrementalQueryInstrumentation"

	// FlagLogsExploreTableVisualisation
	// A table visualisation for logs in Explore
	FlagLogsExploreTableVisualisation = "logsExploreTableVisualisation"

	// FlagAwsDatasourcesTempCredentials
	// Support temporary security credentials in AWS plugins for Grafana Cloud customers
	FlagAwsDatasourcesTempCredentials = "awsDatasourcesTempCredentials"

	// FlagTransformationsRedesign
	// Enables the transformations redesign
	FlagTransformationsRedesign = "transformationsRedesign"

	// FlagToggleLabelsInLogsUI
	// Enable toggleable filters in log details view
	FlagToggleLabelsInLogsUI = "toggleLabelsInLogsUI"

	// FlagMlExpressions
	// Enable support for Machine Learning in server-side expressions
	FlagMlExpressions = "mlExpressions"

	// FlagDisableTraceQLStreaming
	// Disables the option to stream the response of TraceQL queries of the Tempo data source
	FlagDisableTraceQLStreaming = "disableTraceQLStreaming"

	// FlagGrafanaAPIServer
	// Enable Kubernetes API Server for Grafana resources
	FlagGrafanaAPIServer = "grafanaAPIServer"

<<<<<<< HEAD
	// FlagAngularDeprecationUI
	// Display new Angular deprecation-related UI features
	FlagAngularDeprecationUI = "angularDeprecationUI"
=======
	// FlagFeatureToggleAdminPage
	// Enable admin page for managing feature toggles from the Grafana front-end
	FlagFeatureToggleAdminPage = "featureToggleAdminPage"

	// FlagAwsAsyncQueryCaching
	// Enable caching for async queries for Redshift and Athena. Requires that the `useCachingService` feature toggle is enabled and the datasource has caching and async query support enabled
	FlagAwsAsyncQueryCaching = "awsAsyncQueryCaching"

	// FlagSplitScopes
	// Support faster dashboard and folder search by splitting permission scopes into parts
	FlagSplitScopes = "splitScopes"

	// FlagAzureMonitorDataplane
	// Adds dataplane compliant frame metadata in the Azure Monitor datasource
	FlagAzureMonitorDataplane = "azureMonitorDataplane"
>>>>>>> 8c8b3ecb
)<|MERGE_RESOLUTION|>--- conflicted
+++ resolved
@@ -383,11 +383,6 @@
 	// Enable Kubernetes API Server for Grafana resources
 	FlagGrafanaAPIServer = "grafanaAPIServer"
 
-<<<<<<< HEAD
-	// FlagAngularDeprecationUI
-	// Display new Angular deprecation-related UI features
-	FlagAngularDeprecationUI = "angularDeprecationUI"
-=======
 	// FlagFeatureToggleAdminPage
 	// Enable admin page for managing feature toggles from the Grafana front-end
 	FlagFeatureToggleAdminPage = "featureToggleAdminPage"
@@ -403,5 +398,4 @@
 	// FlagAzureMonitorDataplane
 	// Adds dataplane compliant frame metadata in the Azure Monitor datasource
 	FlagAzureMonitorDataplane = "azureMonitorDataplane"
->>>>>>> 8c8b3ecb
 )